# -*- coding: utf-8 -*-

# Pull in the client
from hawkenapi.interface import Interface
from hawkenapi.client import Client

<<<<<<< HEAD
__version__ = "0.1.6.1"
=======
__version__ = "0.2"
>>>>>>> 7fc568be
<|MERGE_RESOLUTION|>--- conflicted
+++ resolved
@@ -4,8 +4,4 @@
 from hawkenapi.interface import Interface
 from hawkenapi.client import Client
 
-<<<<<<< HEAD
-__version__ = "0.1.6.1"
-=======
-__version__ = "0.2"
->>>>>>> 7fc568be
+__version__ = "0.2"